--- conflicted
+++ resolved
@@ -54,6 +54,8 @@
     [TestFixture]
     public class TestConnectionRecovery : IntegrationFixture
     {
+        public static TimeSpan RECOVERY_INTERVAL = TimeSpan.FromSeconds(2);
+
         [SetUp]
         public override void Init()
         {
@@ -61,16 +63,870 @@
             Model = Conn.CreateModel();
         }
 
-        public static TimeSpan RECOVERY_INTERVAL = TimeSpan.FromSeconds(2);
+        [Test]
+        public void TestBasicAckAfterChannelRecovery()
+        {
+            var latch = new ManualResetEvent(false);
+            var cons = new AckingBasicConsumer(Model, latch, () => { CloseAndWaitForRecovery(); });
+
+            TestDelayedBasicAckNackAfterChannelRecovery(cons, latch);
+        }
+
+        [Test]
+        public void TestBasicAckEventHandlerRecovery()
+        {
+            Model.ConfirmSelect();
+            var latch = new ManualResetEvent(false);
+            ((AutorecoveringModel)Model).BasicAcks += (m, args) => latch.Set();
+            ((AutorecoveringModel)Model).BasicNacks += (m, args) => latch.Set();
+
+            CloseAndWaitForRecovery();
+            CloseAndWaitForRecovery();
+            Assert.IsTrue(Model.IsOpen);
+
+            WithTemporaryNonExclusiveQueue(Model, (m, q) => m.BasicPublish("", q, null, encoding.GetBytes("")));
+            Wait(latch);
+        }
+
+        [Test]
+        public void TestBasicConnectionRecovery()
+        {
+            Assert.IsTrue(Conn.IsOpen);
+            CloseAndWaitForRecovery();
+            Assert.IsTrue(Conn.IsOpen);
+        }
+
+        [Test]
+        public void TestBasicConnectionRecoveryOnBrokerRestart()
+        {
+            Assert.IsTrue(Conn.IsOpen);
+            RestartServerAndWaitForRecovery();
+            Assert.IsTrue(Conn.IsOpen);
+        }
+
+        [Test]
+        public void TestBasicModelRecovery()
+        {
+            Assert.IsTrue(Model.IsOpen);
+            CloseAndWaitForRecovery();
+            Assert.IsTrue(Model.IsOpen);
+        }
+
+        [Test]
+        public void TestBasicModelRecoveryOnServerRestart()
+        {
+            Assert.IsTrue(Model.IsOpen);
+            RestartServerAndWaitForRecovery();
+            Assert.IsTrue(Model.IsOpen);
+        }
+
+        [Test]
+        public void TestBasicNackAfterChannelRecovery()
+        {
+            var latch = new ManualResetEvent(false);
+            var cons = new NackingBasicConsumer(Model, latch, () => { CloseAndWaitForRecovery(); });
+
+            TestDelayedBasicAckNackAfterChannelRecovery(cons, latch);
+        }
+
+        [Test]
+        public void TestBasicRejectAfterChannelRecovery()
+        {
+            var latch = new ManualResetEvent(false);
+            var cons = new RejectingBasicConsumer(Model, latch, () => { CloseAndWaitForRecovery(); });
+
+            TestDelayedBasicAckNackAfterChannelRecovery(cons, latch);
+        }
+
+        [Test]
+        public void TestBlockedListenersRecovery()
+        {
+            var latch = new ManualResetEvent(false);
+            Conn.ConnectionBlocked += (c, reason) => latch.Set();
+            CloseAndWaitForRecovery();
+            CloseAndWaitForRecovery();
+
+            Block();
+            Wait(latch);
+
+            Unblock();
+        }
+
+        [Test]
+        public void TestClientNamedQueueRecovery()
+        {
+            string s = "dotnet-client.test.recovery.q1";
+            WithTemporaryNonExclusiveQueue(Model, (m, q) =>
+            {
+                CloseAndWaitForRecovery();
+                AssertQueueRecovery(m, q, false);
+                Model.QueueDelete(q);
+            }, s);
+        }
+
+        [Test]
+        public void TestClientNamedQueueRecoveryNoWait()
+        {
+            string s = "dotnet-client.test.recovery.q1-nowait";
+            WithTemporaryQueueNoWait(Model, (m, q) =>
+            {
+                CloseAndWaitForRecovery();
+                AssertQueueRecovery(m, q);
+            }, s);
+        }
+
+        [Test]
+        public void TestClientNamedQueueRecoveryOnServerRestart()
+        {
+            string s = "dotnet-client.test.recovery.q1";
+            WithTemporaryNonExclusiveQueue(Model, (m, q) =>
+            {
+                RestartServerAndWaitForRecovery();
+                AssertQueueRecovery(m, q, false);
+                Model.QueueDelete(q);
+            }, s);
+        }
+
+        [Test]
+        public void TestConsumerRecoveryOnClientNamedQueueWithOneRecovery()
+        {
+            AutorecoveringConnection c = CreateAutorecoveringConnection();
+            IModel m = c.CreateModel();
+            string q = m.QueueDeclare("dotnet-client.recovery.queue1",
+                false, false, false, null).QueueName;
+            var cons = new EventingBasicConsumer(m);
+            m.BasicConsume(q, true, cons);
+            AssertConsumerCount(m, q, 1);
+
+            string latestName = null;
+
+            c.QueueNameChangeAfterRecovery += (source, ea) => { latestName = ea.NameAfter; };
+
+            CloseAndWaitForRecovery(c);
+            AssertConsumerCount(m, latestName, 1);
+            CloseAndWaitForRecovery(c);
+            AssertConsumerCount(m, latestName, 1);
+            CloseAndWaitForRecovery(c);
+            AssertConsumerCount(m, latestName, 1);
+
+            var latch = new ManualResetEvent(false);
+            cons.Received += (s, args) => latch.Set();
+
+            m.BasicPublish("", q, null, encoding.GetBytes("msg"));
+            Wait(latch);
+
+            m.QueueDelete(q);
+        }
+
+        [Test]
+        public void TestConsumerRecoveryWithManyConsumers()
+        {
+            string q = Model.QueueDeclare(GenerateQueueName(), false, false, false, null).QueueName;
+            int n = 1024;
+
+            for (int i = 0; i < n; i++)
+            {
+                var cons = new QueueingBasicConsumer(Model);
+                Model.BasicConsume(q, true, cons);
+            }
+
+            var latch = new ManualResetEvent(false);
+            ((AutorecoveringConnection)Conn).ConsumerTagChangeAfterRecovery += (prev, current) => latch.Set();
+
+            CloseAndWaitForRecovery();
+            Wait(latch);
+            Assert.IsTrue(Model.IsOpen);
+            AssertConsumerCount(q, n);
+        }
+
+        [Test]
+        public void TestCreateModelOnClosedAutorecoveringConnectionDoesNotHang()
+        {
+            // we don't want this to recover quickly in this test
+            AutorecoveringConnection c = CreateAutorecoveringConnection(TimeSpan.FromSeconds(20));
+
+            try
+            {
+                c.Close();
+                WaitForShutdown(c);
+                Assert.IsFalse(c.IsOpen);
+                c.CreateModel();
+                Assert.Fail("Expected an exception");
+            }
+            catch (AlreadyClosedException ace)
+            {
+                // expected
+            }
+            finally
+            {
+                StartRabbitMQ();
+                if (c.IsOpen)
+                {
+                    c.Abort();
+                }
+            }
+        }
+
+        [Test]
+        public void TestDeclarationOfManyAutoDeleteExchangesWithTransientExchangesThatAreDeleted()
+        {
+            AssertRecordedExchanges((AutorecoveringConnection)Conn, 0);
+            for (int i = 0; i < 3; i++)
+            {
+                string x1 = "source-" + Guid.NewGuid();
+                Model.ExchangeDeclare(x1, "fanout", false, true, null);
+                string x2 = "destination-" + Guid.NewGuid();
+                Model.ExchangeDeclare(x2, "fanout", false, false, null);
+                Model.ExchangeBind(x2, x1, "");
+                Model.ExchangeDelete(x2);
+            }
+            AssertRecordedExchanges((AutorecoveringConnection)Conn, 0);
+        }
+
+        [Test]
+        public void TestDeclarationOfManyAutoDeleteExchangesWithTransientExchangesThatAreUnbound()
+        {
+            AssertRecordedExchanges((AutorecoveringConnection)Conn, 0);
+            for (int i = 0; i < 1000; i++)
+            {
+                string x1 = "source-" + Guid.NewGuid();
+                Model.ExchangeDeclare(x1, "fanout", false, true, null);
+                string x2 = "destination-" + Guid.NewGuid();
+                Model.ExchangeDeclare(x2, "fanout", false, false, null);
+                Model.ExchangeBind(x2, x1, "");
+                Model.ExchangeUnbind(x2, x1, "");
+                Model.ExchangeDelete(x2);
+            }
+            AssertRecordedExchanges((AutorecoveringConnection)Conn, 0);
+        }
+
+        [Test]
+        public void TestDeclarationOfManyAutoDeleteExchangesWithTransientQueuesThatAreDeleted()
+        {
+            AssertRecordedExchanges((AutorecoveringConnection)Conn, 0);
+            for (int i = 0; i < 1000; i++)
+            {
+                string x = Guid.NewGuid().ToString();
+                Model.ExchangeDeclare(x, "fanout", false, true, null);
+                QueueDeclareOk q = Model.QueueDeclare();
+                Model.QueueBind(q, x, "");
+                Model.QueueDelete(q);
+            }
+            AssertRecordedExchanges((AutorecoveringConnection)Conn, 0);
+        }
+
+        [Test]
+        public void TestDeclarationOfManyAutoDeleteExchangesWithTransientQueuesThatAreUnbound()
+        {
+            AssertRecordedExchanges((AutorecoveringConnection)Conn, 0);
+            for (int i = 0; i < 1000; i++)
+            {
+                string x = Guid.NewGuid().ToString();
+                Model.ExchangeDeclare(x, "fanout", false, true, null);
+                QueueDeclareOk q = Model.QueueDeclare();
+                Model.QueueBind(q, x, "");
+                Model.QueueUnbind(q, x, "", null);
+            }
+            AssertRecordedExchanges((AutorecoveringConnection)Conn, 0);
+        }
+
+        [Test]
+        public void TestDeclarationOfManyAutoDeleteQueuesWithTransientConsumer()
+        {
+            AssertRecordedQueues((AutorecoveringConnection)Conn, 0);
+            for (int i = 0; i < 1000; i++)
+            {
+                string q = Guid.NewGuid().ToString();
+                Model.QueueDeclare(q, false, false, true, null);
+                var dummy = new QueueingBasicConsumer(Model);
+                string tag = Model.BasicConsume(q, true, dummy);
+                Model.BasicCancel(tag);
+            }
+            AssertRecordedQueues((AutorecoveringConnection)Conn, 0);
+        }
+
+        [Test]
+        public void TestExchangeRecovery()
+        {
+            string x = "dotnet-client.test.recovery.x1";
+            DeclareNonDurableExchange(Model, x);
+            CloseAndWaitForRecovery();
+            AssertExchangeRecovery(Model, x);
+            Model.ExchangeDelete(x);
+        }
+
+        [Test]
+        public void TestExchangeRecoveryWithNoWait()
+        {
+            string x = "dotnet-client.test.recovery.x1-nowait";
+            DeclareNonDurableExchangeNoWait(Model, x);
+            CloseAndWaitForRecovery();
+            AssertExchangeRecovery(Model, x);
+            Model.ExchangeDelete(x);
+        }
+
+        [Test]
+        public void TestExchangeToExchangeBindingRecovery()
+        {
+            string q = Model.QueueDeclare("", false, false, false, null).QueueName;
+            string x1 = "amq.fanout";
+            string x2 = GenerateExchangeName();
+
+            Model.ExchangeDeclare(x2, "fanout");
+            Model.ExchangeBind(x1, x2, "");
+            Model.QueueBind(q, x1, "");
+
+            try
+            {
+                CloseAndWaitForRecovery();
+                Assert.IsTrue(Model.IsOpen);
+                Model.BasicPublish(x2, "", null, encoding.GetBytes("msg"));
+                AssertMessageCount(q, 1);
+            }
+            finally
+            {
+                WithTemporaryModel(m =>
+                {
+                    m.ExchangeDelete(x2);
+                    m.QueueDelete(q);
+                });
+            }
+        }
+
+        [Test]
+        public void TestQueueRecoveryWithManyQueues()
+        {
+            var qs = new List<string>();
+            int n = 1024;
+            for (int i = 0; i < n; i++)
+            {
+                qs.Add(Model.QueueDeclare(GenerateQueueName(), false, false, false, null).QueueName);
+            }
+            CloseAndWaitForRecovery();
+            Assert.IsTrue(Model.IsOpen);
+            foreach (string q in qs)
+            {
+                AssertQueueRecovery(Model, q, false);
+                Model.QueueDelete(q);
+            }
+        }
+
+        [Test]
+        public void TestRecoveryEventHandlersOnChannel()
+        {
+            Int32 counter = 0;
+            ((AutorecoveringModel)Model).Recovery += (source, ea) => Interlocked.Increment(ref counter);
+
+            CloseAndWaitForRecovery();
+            CloseAndWaitForRecovery();
+            Assert.IsTrue(Conn.IsOpen);
+
+            Assert.IsTrue(counter >= 1);
+        }
+
+        [Test]
+        public void TestRecoveryEventHandlersOnConnection()
+        {
+            Int32 counter = 0;
+            ((AutorecoveringConnection)Conn).Recovery += (source, ea) => Interlocked.Increment(ref counter);
+
+            CloseAndWaitForRecovery();
+            CloseAndWaitForRecovery();
+            CloseAndWaitForRecovery();
+            CloseAndWaitForRecovery();
+            Assert.IsTrue(Conn.IsOpen);
+
+            Assert.IsTrue(counter >= 3);
+        }
+
+        [Test]
+        public void TestRecoveryEventHandlersOnModel()
+        {
+            Int32 counter = 0;
+            ((AutorecoveringModel)Model).Recovery += (source, ea) => Interlocked.Increment(ref counter);
+
+            CloseAndWaitForRecovery();
+            CloseAndWaitForRecovery();
+            CloseAndWaitForRecovery();
+            CloseAndWaitForRecovery();
+            Assert.IsTrue(Model.IsOpen);
+
+            Assert.IsTrue(counter >= 3);
+        }
+
+        [Test]
+        public void TestRecoveryWithTopologyDisabled()
+        {
+            AutorecoveringConnection conn = CreateAutorecoveringConnectionWithTopologyRecoveryDisabled();
+            IModel ch = conn.CreateModel();
+            string s = "dotnet-client.test.recovery.q2";
+            ch.QueueDelete(s);
+            ch.QueueDeclare(s, false, true, false, null);
+            ch.QueueDeclarePassive(s);
+            Assert.IsTrue(ch.IsOpen);
+
+            try
+            {
+                CloseAndWaitForRecovery(conn);
+                Assert.IsTrue(ch.IsOpen);
+                ch.QueueDeclarePassive(s);
+                Assert.Fail("Expected an exception");
+            }
+            catch (OperationInterruptedException e)
+            {
+                // expected
+            }
+            finally
+            {
+                conn.Abort();
+            }
+        }
+
+        [Test]
+        public void TestServerNamedQueueRecovery()
+        {
+            string q = Model.QueueDeclare("", false, false, false, null).QueueName;
+            string x = "amq.fanout";
+            Model.QueueBind(q, x, "");
+
+            string nameBefore = q;
+            string nameAfter = null;
+
+            var latch = new ManualResetEvent(false);
+            var connection = ((AutorecoveringConnection)Conn);
+            connection.Recovery += (source, ea) => latch.Set();
+            connection.QueueNameChangeAfterRecovery += (source, ea) => { nameAfter = ea.NameAfter; };
+
+            CloseAndWaitForRecovery();
+            Wait(latch);
+
+            Assert.IsNotNull(nameAfter);
+            Assert.IsTrue(nameBefore.StartsWith("amq."));
+            Assert.IsTrue(nameAfter.StartsWith("amq."));
+            Assert.AreNotEqual(nameBefore, nameAfter);
+
+            Model.QueueDeclarePassive(nameAfter);
+        }
+
+        [Test]
+        public void TestShutdownEventHandlersRecoveryOnConnection()
+        {
+            Int32 counter = 0;
+            Conn.ConnectionShutdown += (c, args) => Interlocked.Increment(ref counter);
+
+            Assert.IsTrue(Conn.IsOpen);
+            CloseAndWaitForRecovery();
+            CloseAndWaitForRecovery();
+            CloseAndWaitForRecovery();
+            CloseAndWaitForRecovery();
+            Assert.IsTrue(Conn.IsOpen);
+
+            Assert.IsTrue(counter >= 3);
+        }
+
+        [Test]
+        public void TestShutdownEventHandlersRecoveryOnConnectionAfterDelayedServerRestart()
+        {
+            Int32 counter = 0;
+            Conn.ConnectionShutdown += (c, args) => Interlocked.Increment(ref counter);
+            ManualResetEvent shutdownLatch = PrepareForShutdown(Conn);
+            ManualResetEvent recoveryLatch = PrepareForRecovery(((AutorecoveringConnection)Conn));
+
+            Assert.IsTrue(Conn.IsOpen);
+            StopRabbitMQ();
+            Console.WriteLine("Stopped RabbitMQ. About to sleep for multiple recovery intervals...");
+            Thread.Sleep(7000);
+            StartRabbitMQ();
+            Wait(shutdownLatch, TimeSpan.FromSeconds(15));
+            Wait(recoveryLatch, TimeSpan.FromSeconds(15));
+            Assert.IsTrue(Conn.IsOpen);
+
+            Assert.IsTrue(counter >= 1);
+        }
+
+        [Test]
+        public void TestShutdownEventHandlersRecoveryOnModel()
+        {
+            Int32 counter = 0;
+            Model.ModelShutdown += (c, args) => Interlocked.Increment(ref counter);
+
+            Assert.IsTrue(Model.IsOpen);
+            CloseAndWaitForRecovery();
+            CloseAndWaitForRecovery();
+            CloseAndWaitForRecovery();
+            CloseAndWaitForRecovery();
+            Assert.IsTrue(Model.IsOpen);
+
+            Assert.IsTrue(counter >= 3);
+        }
+
+        [Test]
+        public void TestThatCancelledConsumerDoesNotReappearOnRecovery()
+        {
+            string q = Model.QueueDeclare(GenerateQueueName(), false, false, false, null).QueueName;
+            int n = 1024;
+
+            for (int i = 0; i < n; i++)
+            {
+                var cons = new QueueingBasicConsumer(Model);
+                string tag = Model.BasicConsume(q, true, cons);
+                Model.BasicCancel(tag);
+            }
+            CloseAndWaitForRecovery();
+            Assert.IsTrue(Model.IsOpen);
+            AssertConsumerCount(q, 0);
+        }
+
+        [Test]
+        public void TestThatDeletedExchangeBindingsDontReappearOnRecovery()
+        {
+            string q = Model.QueueDeclare("", false, false, false, null).QueueName;
+            string x1 = "amq.fanout";
+            string x2 = GenerateExchangeName();
+
+            Model.ExchangeDeclare(x2, "fanout");
+            Model.ExchangeBind(x1, x2, "");
+            Model.QueueBind(q, x1, "");
+            Model.ExchangeUnbind(x1, x2, "", null);
+
+            try
+            {
+                CloseAndWaitForRecovery();
+                Assert.IsTrue(Model.IsOpen);
+                Model.BasicPublish(x2, "", null, encoding.GetBytes("msg"));
+                AssertMessageCount(q, 0);
+            }
+            finally
+            {
+                WithTemporaryModel(m =>
+                {
+                    m.ExchangeDelete(x2);
+                    m.QueueDelete(q);
+                });
+            }
+        }
+
+        [Test]
+        public void TestThatDeletedExchangesDontReappearOnRecovery()
+        {
+            string x = GenerateExchangeName();
+            Model.ExchangeDeclare(x, "fanout");
+            Model.ExchangeDelete(x);
+
+            try
+            {
+                CloseAndWaitForRecovery();
+                Assert.IsTrue(Model.IsOpen);
+                Model.ExchangeDeclarePassive(x);
+                Assert.Fail("Expected an exception");
+            }
+            catch (OperationInterruptedException e)
+            {
+                // expected
+                AssertShutdownError(e.ShutdownReason, 404);
+            }
+        }
+
+        [Test]
+        public void TestThatDeletedQueueBindingsDontReappearOnRecovery()
+        {
+            string q = Model.QueueDeclare("", false, false, false, null).QueueName;
+            string x1 = "amq.fanout";
+            string x2 = GenerateExchangeName();
+
+            Model.ExchangeDeclare(x2, "fanout");
+            Model.ExchangeBind(x1, x2, "");
+            Model.QueueBind(q, x1, "");
+            Model.QueueUnbind(q, x1, "", null);
+
+            try
+            {
+                CloseAndWaitForRecovery();
+                Assert.IsTrue(Model.IsOpen);
+                Model.BasicPublish(x2, "", null, encoding.GetBytes("msg"));
+                AssertMessageCount(q, 0);
+            }
+            finally
+            {
+                WithTemporaryModel(m =>
+                {
+                    m.ExchangeDelete(x2);
+                    m.QueueDelete(q);
+                });
+            }
+        }
+
+        [Test]
+        public void TestThatDeletedQueuesDontReappearOnRecovery()
+        {
+            string q = "dotnet-client.recovery.q1";
+            Model.QueueDeclare(q, false, false, false, null);
+            Model.QueueDelete(q);
+
+            try
+            {
+                CloseAndWaitForRecovery();
+                Assert.IsTrue(Model.IsOpen);
+                Model.QueueDeclarePassive(q);
+                Assert.Fail("Expected an exception");
+            }
+            catch (OperationInterruptedException e)
+            {
+                // expected
+                AssertShutdownError(e.ShutdownReason, 404);
+            }
+        }
+
+        [Test]
+        public void TestUnblockedListenersRecovery()
+        {
+            var latch = new ManualResetEvent(false);
+            Conn.ConnectionUnblocked += (source, ea) => latch.Set();
+            CloseAndWaitForRecovery();
+            CloseAndWaitForRecovery();
+
+            Block();
+            Unblock();
+            Wait(latch);
+        }
+
+        protected void AssertExchangeRecovery(IModel m, string x)
+        {
+            m.ConfirmSelect();
+            WithTemporaryNonExclusiveQueue(m, (_, q) =>
+            {
+                string rk = "routing-key";
+                m.QueueBind(q, x, rk);
+                byte[] mb = RandomMessageBody();
+                m.BasicPublish(x, rk, null, mb);
+
+                Assert.IsTrue(WaitForConfirms(m));
+                m.ExchangeDeclarePassive(x);
+            });
+        }
+
+        protected void AssertQueueRecovery(IModel m, string q)
+        {
+            AssertQueueRecovery(m, q, true);
+        }
+
+        protected void AssertQueueRecovery(IModel m, string q, bool exclusive)
+        {
+            m.ConfirmSelect();
+            m.QueueDeclarePassive(q);
+            QueueDeclareOk ok1 = m.QueueDeclare(q, false, exclusive, false, null);
+            Assert.AreEqual(ok1.MessageCount, 0);
+            m.BasicPublish("", q, null, encoding.GetBytes(""));
+            Assert.IsTrue(WaitForConfirms(m));
+            QueueDeclareOk ok2 = m.QueueDeclare(q, false, exclusive, false, null);
+            Assert.AreEqual(ok2.MessageCount, 1);
+        }
+
+        protected void AssertRecordedExchanges(AutorecoveringConnection c, int n)
+        {
+            Assert.AreEqual(n, c.RecordedExchanges.Count);
+        }
+
+        protected void AssertRecordedQueues(AutorecoveringConnection c, int n)
+        {
+            Assert.AreEqual(n, c.RecordedQueues.Count);
+        }
+
+        protected void CloseAllAndWaitForRecovery()
+        {
+            CloseAllAndWaitForRecovery((AutorecoveringConnection)Conn);
+        }
+
+        protected void CloseAllAndWaitForRecovery(AutorecoveringConnection conn)
+        {
+            ManualResetEvent rl = PrepareForRecovery(conn);
+            CloseAllConnections();
+            Wait(rl);
+        }
+
+        protected void CloseAndWaitForRecovery()
+        {
+            CloseAndWaitForRecovery((AutorecoveringConnection)Conn);
+        }
+
+        protected void CloseAndWaitForRecovery(AutorecoveringConnection conn)
+        {
+            ManualResetEvent sl = PrepareForShutdown(conn);
+            ManualResetEvent rl = PrepareForRecovery(conn);
+            CloseConnection(conn);
+            Wait(sl);
+            Wait(rl);
+        }
+
+        protected void CloseAndWaitForShutdown(AutorecoveringConnection conn)
+        {
+            ManualResetEvent sl = PrepareForShutdown(conn);
+            CloseConnection(conn);
+            Wait(sl);
+        }
+
+        protected AutorecoveringConnection CreateAutorecoveringConnection()
+        {
+            return CreateAutorecoveringConnection(RECOVERY_INTERVAL);
+        }
+
+        protected AutorecoveringConnection CreateAutorecoveringConnection(TimeSpan interval)
+        {
+            var cf = new ConnectionFactory();
+            cf.AutomaticRecoveryEnabled = true;
+            cf.NetworkRecoveryInterval = interval;
+            return (AutorecoveringConnection)cf.CreateConnection();
+        }
+
+        protected AutorecoveringConnection CreateAutorecoveringConnectionWithTopologyRecoveryDisabled()
+        {
+            var cf = new ConnectionFactory();
+            cf.AutomaticRecoveryEnabled = true;
+            cf.TopologyRecoveryEnabled = false;
+            cf.NetworkRecoveryInterval = RECOVERY_INTERVAL;
+            return (AutorecoveringConnection)cf.CreateConnection();
+        }
+
+        protected IConnection CreateNonRecoveringConnection()
+        {
+            var cf = new ConnectionFactory();
+            return cf.CreateConnection();
+        }
+
+        protected ManualResetEvent PrepareForRecovery(AutorecoveringConnection conn)
+        {
+            var latch = new ManualResetEvent(false);
+            conn.Recovery += (source, ea) => latch.Set();
+
+            return latch;
+        }
+
+        protected ManualResetEvent PrepareForShutdown(IConnection conn)
+        {
+            var latch = new ManualResetEvent(false);
+            conn.ConnectionShutdown += (c, args) => latch.Set();
+
+            return latch;
+        }
+
+        protected override void ReleaseResources()
+        {
+            Unblock();
+        }
+
+        protected void RestartServerAndWaitForRecovery()
+        {
+            RestartServerAndWaitForRecovery((AutorecoveringConnection)Conn);
+        }
+
+        protected void RestartServerAndWaitForRecovery(AutorecoveringConnection conn)
+        {
+            ManualResetEvent sl = PrepareForShutdown(conn);
+            ManualResetEvent rl = PrepareForRecovery(conn);
+            RestartRabbitMQ();
+            Wait(sl);
+            Wait(rl);
+        }
+
+        protected void TestDelayedBasicAckNackAfterChannelRecovery(TestBasicConsumer1 cons, ManualResetEvent latch)
+        {
+            string q = Model.QueueDeclare(GenerateQueueName(), false, false, false, null).QueueName;
+            int n = 30;
+            Model.BasicQos(0, 1, false);
+            Model.BasicConsume(q, false, cons);
+
+            AutorecoveringConnection publishingConn = CreateAutorecoveringConnection();
+            IModel publishingModel = publishingConn.CreateModel();
+
+            for (int i = 0; i < n; i++)
+            {
+                publishingModel.BasicPublish("", q, null, encoding.GetBytes(""));
+            }
+
+            Wait(latch, TimeSpan.FromSeconds(20));
+            Model.QueueDelete(q);
+            publishingModel.Close();
+            publishingConn.Close();
+        }
+
+        protected void Wait(ManualResetEvent latch)
+        {
+            Assert.IsTrue(latch.WaitOne(TimeSpan.FromSeconds(10)), "waiting on a latch timed out");
+        }
+
+        protected void Wait(ManualResetEvent latch, TimeSpan timeSpan)
+        {
+            Assert.IsTrue(latch.WaitOne(timeSpan), "waiting on a latch timed out");
+        }
+
+        protected void WaitForRecovery()
+        {
+            Wait(PrepareForRecovery((AutorecoveringConnection)Conn));
+        }
+
+        protected void WaitForRecovery(AutorecoveringConnection conn)
+        {
+            Wait(PrepareForRecovery(conn));
+        }
+
+        protected void WaitForShutdown()
+        {
+            Wait(PrepareForShutdown(Conn));
+        }
+
+        protected void WaitForShutdown(IConnection conn)
+        {
+            Wait(PrepareForShutdown(conn));
+        }
+
+
+        public class AckingBasicConsumer : TestBasicConsumer1
+        {
+            public AckingBasicConsumer(IModel model, ManualResetEvent latch, Action fn) : base(model, latch, fn)
+            {
+            }
+
+            public override void PostHandleDelivery(ulong deliveryTag)
+            {
+                Model.BasicAck(deliveryTag, false);
+            }
+        }
+
+
+        public class NackingBasicConsumer : TestBasicConsumer1
+        {
+            public NackingBasicConsumer(IModel model, ManualResetEvent latch, Action fn) : base(model, latch, fn)
+            {
+            }
+
+            public override void PostHandleDelivery(ulong deliveryTag)
+            {
+                Model.BasicNack(deliveryTag, false, false);
+            }
+        }
+
+
+        public class RejectingBasicConsumer : TestBasicConsumer1
+        {
+            public RejectingBasicConsumer(IModel model, ManualResetEvent latch, Action fn) : base(model, latch, fn)
+            {
+            }
+
+            public override void PostHandleDelivery(ulong deliveryTag)
+            {
+                Model.BasicReject(deliveryTag, false);
+            }
+        }
+
 
         public class TestBasicConsumer1 : DefaultBasicConsumer
         {
             private readonly Action action;
-            private readonly AutoResetEvent latch;
-            private ushort counter;
-
-<<<<<<< HEAD
-            public TestBasicConsumer1(IModel model, AutoResetEvent latch, Action fn) : base(model)
+            private readonly ManualResetEvent latch;
+            private ushort counter = 0;
+
+            public TestBasicConsumer1(IModel model, ManualResetEvent latch, Action fn)
+                : base(model)
             {
                 this.latch = latch;
                 action = fn;
@@ -101,1106 +957,10 @@
                     counter += 1;
                 }
             }
-=======
-        [Test]
-        public void TestShutdownEventHandlersRecoveryOnConnectionAfterDelayedServerRestart()
-        {
-            Int32 counter = 0;
-            Conn.ConnectionShutdown += (c, args) =>
-            {
-                Interlocked.Increment(ref counter);
-            };
-            var shutdownLatch = PrepareForShutdown(((AutorecoveringConnection)Conn));
-            var recoveryLatch = PrepareForRecovery(((AutorecoveringConnection)Conn));
-
-            Assert.IsTrue(Conn.IsOpen);
-            StopRabbitMQ();
-            Console.WriteLine("Stopped RabbitMQ. About to sleep for multiple recovery intervals...");
-            Thread.Sleep(7000);
-            StartRabbitMQ();
-            Wait(shutdownLatch, TimeSpan.FromSeconds(15));
-            Wait(recoveryLatch, TimeSpan.FromSeconds(15));
-            Assert.IsTrue(Conn.IsOpen);
->>>>>>> 695b8bbd
 
             public virtual void PostHandleDelivery(ulong deliveryTag)
             {
             }
-        }
-
-        public class AckingBasicConsumer : TestBasicConsumer1
-        {
-            public AckingBasicConsumer(IModel model, AutoResetEvent latch, Action fn) : base(model, latch, fn)
-            {
-            }
-
-            public override void PostHandleDelivery(ulong deliveryTag)
-            {
-                Model.BasicAck(deliveryTag, false);
-            }
-        }
-
-        public class NackingBasicConsumer : TestBasicConsumer1
-        {
-            public NackingBasicConsumer(IModel model, AutoResetEvent latch, Action fn) : base(model, latch, fn)
-            {
-            }
-
-            public override void PostHandleDelivery(ulong deliveryTag)
-            {
-                Model.BasicNack(deliveryTag, false, false);
-            }
-        }
-
-<<<<<<< HEAD
-        public class RejectingBasicConsumer : TestBasicConsumer1
-        {
-            public RejectingBasicConsumer(IModel model, AutoResetEvent latch, Action fn) : base(model, latch, fn)
-=======
-        [Test]
-        public void TestBlockedListenersRecovery()
-        {
-            var latch = new ManualResetEvent(false);
-            Conn.ConnectionBlocked += (c, reason) =>
->>>>>>> 695b8bbd
-            {
-            }
-
-            public override void PostHandleDelivery(ulong deliveryTag)
-            {
-                Model.BasicReject(deliveryTag, false);
-            }
-        }
-
-<<<<<<< HEAD
-        protected void TestDelayedBasicAckNackAfterChannelRecovery(TestBasicConsumer1 cons, AutoResetEvent latch)
-        {
-            string q = Model.QueueDeclare(GenerateQueueName(), false, false, false, null).QueueName;
-            int n = 30;
-            Model.BasicQos(0, 1, false);
-            Model.BasicConsume(q, false, cons);
-
-            AutorecoveringConnection publishingConn = CreateAutorecoveringConnection();
-            IModel publishingModel = publishingConn.CreateModel();
-
-            for (int i = 0; i < n; i++)
-=======
-        [Test]
-        public void TestUnblockedListenersRecovery()
-        {
-            var latch = new ManualResetEvent(false);
-            Conn.ConnectionUnblocked += (c) =>
->>>>>>> 695b8bbd
-            {
-                publishingModel.BasicPublish("", q, null, encoding.GetBytes(""));
-            }
-
-            Wait(latch, TimeSpan.FromSeconds(20));
-            Model.QueueDelete(q);
-            publishingModel.Close();
-            publishingConn.Close();
-        }
-
-
-        //
-        // Implementation
-        //
-
-        protected void CloseAndWaitForRecovery()
-        {
-            CloseAndWaitForRecovery((AutorecoveringConnection) Conn);
-        }
-
-        protected void CloseAllAndWaitForRecovery()
-        {
-            CloseAllAndWaitForRecovery((AutorecoveringConnection) Conn);
-        }
-
-        protected void CloseAndWaitForRecovery(AutorecoveringConnection conn)
-        {
-            AutoResetEvent sl = PrepareForShutdown(conn);
-            AutoResetEvent rl = PrepareForRecovery(conn);
-            CloseConnection(conn);
-            Wait(sl);
-            Wait(rl);
-        }
-
-        protected void CloseAllAndWaitForRecovery(AutorecoveringConnection conn)
-        {
-            AutoResetEvent rl = PrepareForRecovery(conn);
-            CloseAllConnections();
-            Wait(rl);
-        }
-
-        protected void CloseAndWaitForShutdown(AutorecoveringConnection conn)
-        {
-<<<<<<< HEAD
-            AutoResetEvent sl = PrepareForShutdown(conn);
-            CloseConnection(conn);
-            Wait(sl);
-=======
-            Model.ConfirmSelect();
-            var latch = new ManualResetEvent(false);
-            ((AutorecoveringModel)Model).BasicAcks += (m, args) =>
-            {
-                latch.Set();
-            };
-            ((AutorecoveringModel)Model).BasicNacks += (m, args) =>
-            {
-                latch.Set();
-            };
-
-            CloseAndWaitForRecovery();
-            CloseAndWaitForRecovery();
-            Assert.IsTrue(Model.IsOpen);
-
-            WithTemporaryNonExclusiveQueue(Model, (m, q) => { m.BasicPublish("", q, null, enc.GetBytes("")); });
-            Wait(latch);
->>>>>>> 695b8bbd
-        }
-
-        protected void RestartServerAndWaitForRecovery()
-        {
-            RestartServerAndWaitForRecovery((AutorecoveringConnection) Conn);
-        }
-
-        protected void RestartServerAndWaitForRecovery(AutorecoveringConnection conn)
-        {
-            AutoResetEvent sl = PrepareForShutdown(conn);
-            AutoResetEvent rl = PrepareForRecovery(conn);
-            RestartRabbitMQ();
-            Wait(sl);
-            Wait(rl);
-        }
-
-        protected void WaitForRecovery()
-        {
-            Wait(PrepareForRecovery((AutorecoveringConnection) Conn));
-        }
-
-        protected void WaitForRecovery(AutorecoveringConnection conn)
-        {
-            Wait(PrepareForRecovery(conn));
-        }
-
-        protected void WaitForShutdown()
-        {
-            Wait(PrepareForShutdown(Conn));
-        }
-
-        protected void WaitForShutdown(IConnection conn)
-        {
-            Wait(PrepareForShutdown(conn));
-        }
-
-        protected AutoResetEvent PrepareForShutdown(IConnection conn)
-        {
-            var latch = new AutoResetEvent(false);
-            conn.ConnectionShutdown += (c, args) => { latch.Set(); };
-
-            return latch;
-        }
-
-        protected AutoResetEvent PrepareForRecovery(AutorecoveringConnection conn)
-        {
-            var latch = new AutoResetEvent(false);
-            conn.Recovery += (source, ea) => latch.Set();
-
-            return latch;
-        }
-
-        protected void Wait(AutoResetEvent latch)
-        {
-            Assert.IsTrue(latch.WaitOne(TimeSpan.FromSeconds(8)));
-        }
-
-        protected void Wait(AutoResetEvent latch, TimeSpan timeSpan)
-        {
-            Assert.IsTrue(latch.WaitOne(timeSpan));
-        }
-
-        protected override void ReleaseResources()
-        {
-            Unblock();
-        }
-
-        protected void AssertExchangeRecovery(IModel m, string x)
-        {
-            m.ConfirmSelect();
-            WithTemporaryNonExclusiveQueue(m, (_, q) =>
-            {
-                string rk = "routing-key";
-                m.QueueBind(q, x, rk);
-                byte[] mb = RandomMessageBody();
-                m.BasicPublish(x, rk, null, mb);
-
-                Assert.IsTrue(WaitForConfirms(m));
-                m.ExchangeDeclarePassive(x);
-            });
-        }
-
-        protected void AssertQueueRecovery(IModel m, string q)
-        {
-<<<<<<< HEAD
-            AssertQueueRecovery(m, q, true);
-        }
-=======
-            var q = Model.QueueDeclare("", false, false, false, null).QueueName;
-            var x = "amq.fanout";
-            Model.QueueBind(q, x, "");
-
-            string nameBefore = q;
-            string nameAfter  = null;
-
-            var latch = new ManualResetEvent(false);
-            ((AutorecoveringConnection)Conn).Recovery += (m) => { latch.Set(); };
-            ((AutorecoveringConnection)Conn).QueueNameChangeAfterRecovery += (prev, current) =>
-            {
-                nameAfter = current;
-            };
->>>>>>> 695b8bbd
-
-        protected void AssertQueueRecovery(IModel m, string q, bool exclusive)
-        {
-            m.ConfirmSelect();
-            m.QueueDeclarePassive(q);
-            QueueDeclareOk ok1 = m.QueueDeclare(q, false, exclusive, false, null);
-            Assert.AreEqual(ok1.MessageCount, 0);
-            m.BasicPublish("", q, null, encoding.GetBytes(""));
-            Assert.IsTrue(WaitForConfirms(m));
-            QueueDeclareOk ok2 = m.QueueDeclare(q, false, exclusive, false, null);
-            Assert.AreEqual(ok2.MessageCount, 1);
-        }
-
-        protected void AssertRecordedQueues(AutorecoveringConnection c, int n)
-        {
-            Assert.AreEqual(n, c.RecordedQueues.Count);
-        }
-
-        protected void AssertRecordedExchanges(AutorecoveringConnection c, int n)
-        {
-            Assert.AreEqual(n, c.RecordedExchanges.Count);
-        }
-
-        protected IConnection CreateNonRecoveringConnection()
-        {
-            var cf = new ConnectionFactory();
-            return cf.CreateConnection();
-        }
-
-        protected AutorecoveringConnection CreateAutorecoveringConnection()
-        {
-            return CreateAutorecoveringConnection(RECOVERY_INTERVAL);
-        }
-
-        protected AutorecoveringConnection CreateAutorecoveringConnection(TimeSpan interval)
-        {
-            var cf = new ConnectionFactory
-            {
-                AutomaticRecoveryEnabled = true,
-                NetworkRecoveryInterval = interval
-            };
-            return (AutorecoveringConnection) cf.CreateConnection();
-        }
-
-        protected AutorecoveringConnection CreateAutorecoveringConnectionWithTopologyRecoveryDisabled()
-        {
-            var cf = new ConnectionFactory();
-            cf.AutomaticRecoveryEnabled = true;
-            cf.TopologyRecoveryEnabled = false;
-            cf.NetworkRecoveryInterval = RECOVERY_INTERVAL;
-            return (AutorecoveringConnection) cf.CreateConnection();
-        }
-
-        [Test]
-        public void TestBasicAckAfterChannelRecovery()
-        {
-            var latch = new AutoResetEvent(false);
-            var cons = new AckingBasicConsumer(Model, latch, CloseAndWaitForRecovery);
-
-            TestDelayedBasicAckNackAfterChannelRecovery(cons, latch);
-        }
-
-        [Test]
-        public void TestBasicAckEventHandlerRecovery()
-        {
-            Model.ConfirmSelect();
-            var latch = new AutoResetEvent(false);
-            ((AutorecoveringModel) Model).BasicAcks += (m, args) => latch.Set();
-            ((AutorecoveringModel) Model).BasicNacks += (m, args) => latch.Set();
-
-            CloseAndWaitForRecovery();
-            CloseAndWaitForRecovery();
-            Assert.IsTrue(Model.IsOpen);
-
-            WithTemporaryNonExclusiveQueue(Model, (m, q) => m.BasicPublish("", q, null, encoding.GetBytes("")));
-            Wait(latch);
-        }
-
-        [Test]
-        public void TestBasicConnectionRecovery()
-        {
-            Assert.IsTrue(Conn.IsOpen);
-            CloseAndWaitForRecovery();
-            Assert.IsTrue(Conn.IsOpen);
-        }
-
-        [Test]
-        public void TestBasicConnectionRecoveryOnBrokerRestart()
-        {
-            Assert.IsTrue(Conn.IsOpen);
-            RestartServerAndWaitForRecovery();
-            Assert.IsTrue(Conn.IsOpen);
-        }
-
-        [Test]
-        public void TestBasicModelRecovery()
-        {
-            Assert.IsTrue(Model.IsOpen);
-            CloseAndWaitForRecovery();
-            Assert.IsTrue(Model.IsOpen);
-        }
-
-        [Test]
-        public void TestBasicModelRecoveryOnServerRestart()
-        {
-<<<<<<< HEAD
-=======
-            var q = Model.QueueDeclare(GenerateQueueName(), false, false, false, null).QueueName;
-            var n = 1024;
-
-            for(var i = 0; i < n; i++)
-            {
-                var cons = new QueueingBasicConsumer(Model);
-                Model.BasicConsume(q, true, cons);
-            }
-
-            var latch = new ManualResetEvent(false);
-            ((AutorecoveringConnection)Conn).ConsumerTagChangeAfterRecovery += (prev, current) =>
-            {
-                latch.Set();
-            };
-
-            CloseAndWaitForRecovery();
-            Wait(latch);
->>>>>>> 695b8bbd
-            Assert.IsTrue(Model.IsOpen);
-            RestartServerAndWaitForRecovery();
-            Assert.IsTrue(Model.IsOpen);
-        }
-
-        [Test]
-        public void TestBasicNackAfterChannelRecovery()
-        {
-            var latch = new AutoResetEvent(false);
-            var cons = new NackingBasicConsumer(Model, latch, CloseAndWaitForRecovery);
-
-<<<<<<< HEAD
-            TestDelayedBasicAckNackAfterChannelRecovery(cons, latch);
-        }
-
-        [Test]
-        public void TestBasicRejectAfterChannelRecovery()
-        {
-            var latch = new AutoResetEvent(false);
-            var cons = new RejectingBasicConsumer(Model, latch, CloseAndWaitForRecovery);
-=======
-            CloseAndWaitForRecovery(c);
-            AssertConsumerCount(m, latestName, 1);
-            CloseAndWaitForRecovery(c);
-            AssertConsumerCount(m, latestName, 1);
-            CloseAndWaitForRecovery(c);
-            AssertConsumerCount(m, latestName, 1);
-
-            var latch = new ManualResetEvent(false);
-            cons.Received += (s, args) => { latch.Set(); };
-
-            m.BasicPublish("", q, null, enc.GetBytes("msg"));
-            Wait(latch);
->>>>>>> 695b8bbd
-
-            TestDelayedBasicAckNackAfterChannelRecovery(cons, latch);
-        }
-
-        [Test]
-        public void TestBlockedListenersRecovery()
-        {
-            var latch = new AutoResetEvent(false);
-            Conn.ConnectionBlocked += (c, reason) => latch.Set();
-            CloseAndWaitForRecovery();
-            CloseAndWaitForRecovery();
-
-            Block();
-            Wait(latch);
-
-            Unblock();
-        }
-
-        [Test]
-        public void TestClientNamedQueueRecovery()
-        {
-            string s = "dotnet-client.test.recovery.q1";
-            WithTemporaryNonExclusiveQueue(Model, (m, q) =>
-            {
-                CloseAndWaitForRecovery();
-                AssertQueueRecovery(m, q, false);
-                Model.QueueDelete(q);
-            }, s);
-        }
-
-        [Test]
-        public void TestClientNamedQueueRecoveryNoWait()
-        {
-<<<<<<< HEAD
-            string s = "dotnet-client.test.recovery.q1-nowait";
-            WithTemporaryQueueNoWait(Model, (m, q) =>
-=======
-            private ushort counter = 0;
-            private ManualResetEvent latch;
-            private Action action;
-
-            public TestBasicConsumer1(IModel model, ManualResetEvent latch, Action fn)
-                : base(model)
-            {
-                this.latch  = latch;
-                this.action = fn;
-            }
-
-            public override void HandleBasicDeliver(string consumerTag,
-                                                    ulong deliveryTag,
-                                                    bool redelivered,
-                                                    string exchange,
-                                                    string routingKey,
-                                                    IBasicProperties properties,
-                                                    byte[] body)
-            {
-                try
-                {
-                    if(deliveryTag == 7 && counter < 10)
-                    {
-                        this.action();
-                    }
-                    if(counter == 9)
-                    {
-                        this.latch.Set();
-                    }
-                    this.PostHandleDelivery(deliveryTag);
-                } finally
-                {
-                    counter += 1;
-                }
-            }
-
-            public virtual void PostHandleDelivery(ulong deliveryTag)
->>>>>>> 695b8bbd
-            {
-                CloseAndWaitForRecovery();
-                AssertQueueRecovery(m, q);
-            }, s);
-        }
-
-<<<<<<< HEAD
-        [Test]
-        public void TestClientNamedQueueRecoveryOnServerRestart()
-        {
-            string s = "dotnet-client.test.recovery.q1";
-            WithTemporaryNonExclusiveQueue(Model, (m, q) =>
-=======
-        public class AckingBasicConsumer : TestBasicConsumer1
-        {
-            public AckingBasicConsumer(IModel model, ManualResetEvent latch, Action fn) : base(model, latch, fn) { }
-
-            public override void PostHandleDelivery(ulong deliveryTag)
->>>>>>> 695b8bbd
-            {
-                RestartServerAndWaitForRecovery();
-                AssertQueueRecovery(m, q, false);
-                Model.QueueDelete(q);
-            }, s);
-        }
-
-<<<<<<< HEAD
-        [Test]
-        public void TestConsumerRecoveryOnClientNamedQueueWithOneRecovery()
-        {
-            AutorecoveringConnection c = CreateAutorecoveringConnection();
-            IModel m = c.CreateModel();
-            string q = m.QueueDeclare("dotnet-client.recovery.queue1",
-                false, false, false, null).QueueName;
-            var cons = new EventingBasicConsumer(m);
-            m.BasicConsume(q, true, cons);
-            AssertConsumerCount(m, q, 1);
-=======
-        public class NackingBasicConsumer : TestBasicConsumer1
-        {
-            public NackingBasicConsumer(IModel model, ManualResetEvent latch, Action fn) : base(model, latch, fn) { }
->>>>>>> 695b8bbd
-
-            string latestName = null;
-
-<<<<<<< HEAD
-            c.QueueNameChangeAfterRecovery += (source, ea) => { latestName = ea.NameAfter; };
-=======
-        public class RejectingBasicConsumer : TestBasicConsumer1
-        {
-            public RejectingBasicConsumer(IModel model, ManualResetEvent latch, Action fn) : base(model, latch, fn) { }
->>>>>>> 695b8bbd
-
-            CloseAndWaitForRecovery(c);
-            AssertConsumerCount(m, latestName, 1);
-            CloseAndWaitForRecovery(c);
-            AssertConsumerCount(m, latestName, 1);
-            CloseAndWaitForRecovery(c);
-            AssertConsumerCount(m, latestName, 1);
-
-<<<<<<< HEAD
-            var latch = new AutoResetEvent(false);
-            cons.Received += (s, args) => latch.Set();
-=======
-        [Test]
-        public void TestBasicAckAfterChannelRecovery()
-        {
-            var latch = new ManualResetEvent(false);
-            var cons  = new AckingBasicConsumer(Model, latch, () => {
-                CloseAndWaitForRecovery();
-            });
->>>>>>> 695b8bbd
-
-            m.BasicPublish("", q, null, encoding.GetBytes("msg"));
-            Wait(latch);
-
-            m.QueueDelete(q);
-        }
-
-        [Test]
-<<<<<<< HEAD
-        public void TestConsumerRecoveryWithManyConsumers()
-        {
-            string q = Model.QueueDeclare(GenerateQueueName(), false, false, false, null).QueueName;
-            int n = 1024;
-=======
-        public void TestBasicNackAfterChannelRecovery()
-        {
-            var latch = new ManualResetEvent(false);
-            var cons  = new NackingBasicConsumer(Model, latch, () => {
-                CloseAndWaitForRecovery();
-            });
->>>>>>> 695b8bbd
-
-            for (int i = 0; i < n; i++)
-            {
-                var cons = new QueueingBasicConsumer(Model);
-                Model.BasicConsume(q, true, cons);
-            }
-
-<<<<<<< HEAD
-            var latch = new AutoResetEvent(false);
-            ((AutorecoveringConnection) Conn).ConsumerTagChangeAfterRecovery += (prev, current) => { latch.Set(); };
-=======
-        [Test]
-        public void TestBasicRejectAfterChannelRecovery()
-        {
-            var latch = new ManualResetEvent(false);
-            var cons  = new RejectingBasicConsumer(Model, latch, () => {
-                CloseAndWaitForRecovery();
-            });
->>>>>>> 695b8bbd
-
-            CloseAndWaitForRecovery();
-            Wait(latch);
-            Assert.IsTrue(Model.IsOpen);
-            AssertConsumerCount(q, n);
-        }
-
-        [Test]
-        public void TestCreateModelOnClosedAutorecoveringConnectionDoesNotHang()
-        {
-            // we don't want this to recover quickly in this test
-            AutorecoveringConnection c = CreateAutorecoveringConnection(TimeSpan.FromSeconds(20));
-
-            try
-            {
-                c.Close();
-                WaitForShutdown(c);
-                Assert.IsFalse(c.IsOpen);
-                c.CreateModel();
-                Assert.Fail("Expected an exception");
-            }
-            catch (AlreadyClosedException ace)
-            {
-                // expected
-            }
-            finally
-            {
-                StartRabbitMQ();
-                if (c.IsOpen)
-                {
-                    c.Abort();
-                }
-            }
-<<<<<<< HEAD
-        }
-
-        [Test]
-        public void TestDeclarationOfManyAutoDeleteExchangesWithTransientExchangesThatAreDeleted()
-=======
-        }
-
-        protected void TestDelayedBasicAckNackAfterChannelRecovery(TestBasicConsumer1 cons, ManualResetEvent latch)
->>>>>>> 695b8bbd
-        {
-            AssertRecordedExchanges((AutorecoveringConnection) Conn, 0);
-            for (int i = 0; i < 3; i++)
-            {
-                string x1 = "source-" + Guid.NewGuid();
-                Model.ExchangeDeclare(x1, "fanout", false, true, null);
-                string x2 = "destination-" + Guid.NewGuid();
-                Model.ExchangeDeclare(x2, "fanout", false, false, null);
-                Model.ExchangeBind(x2, x1, "");
-                Model.ExchangeDelete(x2);
-            }
-            AssertRecordedExchanges((AutorecoveringConnection) Conn, 0);
-        }
-
-        [Test]
-        public void TestDeclarationOfManyAutoDeleteExchangesWithTransientExchangesThatAreUnbound()
-        {
-            AssertRecordedExchanges((AutorecoveringConnection) Conn, 0);
-            for (int i = 0; i < 1000; i++)
-            {
-                string x1 = "source-" + Guid.NewGuid();
-                Model.ExchangeDeclare(x1, "fanout", false, true, null);
-                string x2 = "destination-" + Guid.NewGuid();
-                Model.ExchangeDeclare(x2, "fanout", false, false, null);
-                Model.ExchangeBind(x2, x1, "");
-                Model.ExchangeUnbind(x2, x1, "");
-                Model.ExchangeDelete(x2);
-            }
-            AssertRecordedExchanges((AutorecoveringConnection) Conn, 0);
-        }
-
-        [Test]
-        public void TestDeclarationOfManyAutoDeleteExchangesWithTransientQueuesThatAreDeleted()
-        {
-            AssertRecordedExchanges((AutorecoveringConnection) Conn, 0);
-            for (int i = 0; i < 1000; i++)
-            {
-                string x = Guid.NewGuid().ToString();
-                Model.ExchangeDeclare(x, "fanout", false, true, null);
-                QueueDeclareOk q = Model.QueueDeclare();
-                Model.QueueBind(q, x, "");
-                Model.QueueDelete(q);
-            }
-            AssertRecordedExchanges((AutorecoveringConnection) Conn, 0);
-        }
-
-        [Test]
-        public void TestDeclarationOfManyAutoDeleteExchangesWithTransientQueuesThatAreUnbound()
-        {
-            AssertRecordedExchanges((AutorecoveringConnection) Conn, 0);
-            for (int i = 0; i < 1000; i++)
-            {
-                string x = Guid.NewGuid().ToString();
-                Model.ExchangeDeclare(x, "fanout", false, true, null);
-                QueueDeclareOk q = Model.QueueDeclare();
-                Model.QueueBind(q, x, "");
-                Model.QueueUnbind(q, x, "", null);
-            }
-            AssertRecordedExchanges((AutorecoveringConnection) Conn, 0);
-        }
-
-        [Test]
-        public void TestDeclarationOfManyAutoDeleteQueuesWithTransientConsumer()
-        {
-            AssertRecordedQueues((AutorecoveringConnection) Conn, 0);
-            for (int i = 0; i < 1000; i++)
-            {
-                string q = Guid.NewGuid().ToString();
-                Model.QueueDeclare(q, false, false, true, null);
-                var dummy = new QueueingBasicConsumer(Model);
-                string tag = Model.BasicConsume(q, true, dummy);
-                Model.BasicCancel(tag);
-            }
-            AssertRecordedQueues((AutorecoveringConnection) Conn, 0);
-        }
-
-        [Test]
-        public void TestExchangeRecovery()
-        {
-            string x = "dotnet-client.test.recovery.x1";
-            DeclareNonDurableExchange(Model, x);
-            CloseAndWaitForRecovery();
-            AssertExchangeRecovery(Model, x);
-            Model.ExchangeDelete(x);
-        }
-
-        [Test]
-        public void TestExchangeRecoveryWithNoWait()
-        {
-            string x = "dotnet-client.test.recovery.x1-nowait";
-            DeclareNonDurableExchangeNoWait(Model, x);
-            CloseAndWaitForRecovery();
-            AssertExchangeRecovery(Model, x);
-            Model.ExchangeDelete(x);
-        }
-
-        [Test]
-        public void TestExchangeToExchangeBindingRecovery()
-        {
-            string q = Model.QueueDeclare("", false, false, false, null).QueueName;
-            string x1 = "amq.fanout";
-            string x2 = GenerateExchangeName();
-
-            Model.ExchangeDeclare(x2, "fanout");
-            Model.ExchangeBind(x1, x2, "");
-            Model.QueueBind(q, x1, "");
-
-            try
-            {
-                CloseAndWaitForRecovery();
-                Assert.IsTrue(Model.IsOpen);
-                Model.BasicPublish(x2, "", null, encoding.GetBytes("msg"));
-                AssertMessageCount(q, 1);
-            }
-            finally
-            {
-                WithTemporaryModel(m =>
-                {
-                    m.ExchangeDelete(x2);
-                    m.QueueDelete(q);
-                });
-            }
-        }
-
-        [Test]
-        public void TestQueueRecoveryWithManyQueues()
-        {
-            var qs = new List<string>();
-            int n = 1024;
-            for (int i = 0; i < n; i++)
-            {
-                qs.Add(Model.QueueDeclare(GenerateQueueName(), false, false, false, null).QueueName);
-            }
-            CloseAndWaitForRecovery();
-            Assert.IsTrue(Model.IsOpen);
-            foreach (string q in qs)
-            {
-                AssertQueueRecovery(Model, q, false);
-                Model.QueueDelete(q);
-            }
-        }
-
-        [Test]
-        public void TestRecoveryEventHandlersOnChannel()
-        {
-            Int32 counter = 0;
-            ((AutorecoveringModel) Model).Recovery += (source, ea) => Interlocked.Increment(ref counter);
-
-            CloseAndWaitForRecovery();
-            CloseAndWaitForRecovery();
-            Assert.IsTrue(Conn.IsOpen);
-
-            Assert.IsTrue(counter >= 1);
-        }
-
-        [Test]
-        public void TestRecoveryEventHandlersOnConnection()
-        {
-            Int32 counter = 0;
-            ((AutorecoveringConnection) Conn).Recovery += (source, ea) => Interlocked.Increment(ref counter);
-
-            CloseAndWaitForRecovery();
-            CloseAndWaitForRecovery();
-            CloseAndWaitForRecovery();
-            CloseAndWaitForRecovery();
-            Assert.IsTrue(Conn.IsOpen);
-
-            Assert.IsTrue(counter >= 3);
-        }
-
-        [Test]
-        public void TestRecoveryEventHandlersOnModel()
-        {
-<<<<<<< HEAD
-            Int32 counter = 0;
-            ((AutorecoveringModel) Model).Recovery += (source, ea) => Interlocked.Increment(ref counter);
-
-            CloseAndWaitForRecovery();
-            CloseAndWaitForRecovery();
-            CloseAndWaitForRecovery();
-            CloseAndWaitForRecovery();
-            Assert.IsTrue(Model.IsOpen);
-
-            Assert.IsTrue(counter >= 3);
-        }
-
-        [Test]
-        public void TestRecoveryWithTopologyDisabled()
-        {
-            AutorecoveringConnection conn = CreateAutorecoveringConnectionWithTopologyRecoveryDisabled();
-            IModel ch = conn.CreateModel();
-            string s = "dotnet-client.test.recovery.q2";
-            ch.QueueDelete(s);
-            ch.QueueDeclare(s, false, true, false, null);
-            ch.QueueDeclarePassive(s);
-            Assert.IsTrue(ch.IsOpen);
-
-            try
-            {
-                CloseAndWaitForRecovery(conn);
-                Assert.IsTrue(ch.IsOpen);
-                ch.QueueDeclarePassive(s);
-                Assert.Fail("Expected an exception");
-            }
-            catch (OperationInterruptedException e)
-            {
-                // expected
-            }
-            finally
-            {
-                conn.Abort();
-            }
-        }
-
-        [Test]
-        public void TestServerNamedQueueRecovery()
-        {
-            string q = Model.QueueDeclare("", false, false, false, null).QueueName;
-            string x = "amq.fanout";
-            Model.QueueBind(q, x, "");
-
-            string nameBefore = q;
-            string nameAfter = null;
-
-            var latch = new AutoResetEvent(false);
-            var connection = ((AutorecoveringConnection) Conn);
-            connection.Recovery += (source, ea) => latch.Set();
-            connection.QueueNameChangeAfterRecovery += (source, ea) => { nameAfter = ea.NameAfter; };
-
-            CloseAndWaitForRecovery();
-            Wait(latch);
-
-            Assert.IsNotNull(nameAfter);
-            Assert.IsTrue(nameBefore.StartsWith("amq."));
-            Assert.IsTrue(nameAfter.StartsWith("amq."));
-            Assert.AreNotEqual(nameBefore, nameAfter);
-
-            Model.QueueDeclarePassive(nameAfter);
-=======
-            Wait(PrepareForShutdown(conn));
-        }
-
-        protected ManualResetEvent PrepareForShutdown(IConnection conn)
-        {
-            var latch = new ManualResetEvent(false);
-            conn.ConnectionShutdown += (c, args) =>
-            {
-                latch.Set();
-            };
-
-            return latch;
-        }
-
-        protected ManualResetEvent PrepareForRecovery(AutorecoveringConnection conn)
-        {
-            var latch = new ManualResetEvent(false);
-            conn.Recovery += (c) =>
-            {
-                latch.Set();
-            };
-
-            return latch;
-        }
-
-        protected void Wait(ManualResetEvent latch)
-        {
-            Assert.IsTrue(latch.WaitOne(TimeSpan.FromSeconds(10)), "waiting on a latch timed out");
-        }
-
-        protected void Wait(ManualResetEvent latch, TimeSpan timeSpan)
-        {
-            Assert.IsTrue(latch.WaitOne(timeSpan), "waiting on a latch timed out");
->>>>>>> 695b8bbd
-        }
-
-        [Test]
-        public void TestShutdownEventHandlersRecoveryOnConnection()
-        {
-            Int32 counter = 0;
-            Conn.ConnectionShutdown += (c, args) => Interlocked.Increment(ref counter);
-
-            Assert.IsTrue(Conn.IsOpen);
-            CloseAndWaitForRecovery();
-            CloseAndWaitForRecovery();
-            CloseAndWaitForRecovery();
-            CloseAndWaitForRecovery();
-            Assert.IsTrue(Conn.IsOpen);
-
-            Assert.IsTrue(counter >= 3);
-        }
-
-        [Test]
-        public void TestShutdownEventHandlersRecoveryOnConnectionAfterDelayedServerRestart()
-        {
-            Int32 counter = 0;
-            Conn.ConnectionShutdown += (c, args) => Interlocked.Increment(ref counter);
-
-            Assert.IsTrue(Conn.IsOpen);
-            StopRabbitMQ();
-            Console.WriteLine("About to sleep for 9 seconds...");
-            Thread.Sleep(9000);
-            StartRabbitMQ();
-            WaitForShutdown();
-            WaitForRecovery();
-            Assert.IsTrue(Conn.IsOpen);
-
-            Assert.IsTrue(counter >= 1);
-        }
-
-        [Test]
-        public void TestShutdownEventHandlersRecoveryOnModel()
-        {
-            Int32 counter = 0;
-            Model.ModelShutdown += (c, args) => { Interlocked.Increment(ref counter); };
-
-            Assert.IsTrue(Model.IsOpen);
-            CloseAndWaitForRecovery();
-            CloseAndWaitForRecovery();
-            CloseAndWaitForRecovery();
-            CloseAndWaitForRecovery();
-            Assert.IsTrue(Model.IsOpen);
-
-            Assert.IsTrue(counter >= 3);
-        }
-
-        [Test]
-        public void TestThatCancelledConsumerDoesNotReappearOnRecovery()
-        {
-            string q = Model.QueueDeclare(GenerateQueueName(), false, false, false, null).QueueName;
-            int n = 1024;
-
-            for (int i = 0; i < n; i++)
-            {
-                var cons = new QueueingBasicConsumer(Model);
-                string tag = Model.BasicConsume(q, true, cons);
-                Model.BasicCancel(tag);
-            }
-            CloseAndWaitForRecovery();
-            Assert.IsTrue(Model.IsOpen);
-            AssertConsumerCount(q, 0);
-        }
-
-        [Test]
-        public void TestThatDeletedExchangeBindingsDontReappearOnRecovery()
-        {
-            string q = Model.QueueDeclare("", false, false, false, null).QueueName;
-            string x1 = "amq.fanout";
-            string x2 = GenerateExchangeName();
-
-            Model.ExchangeDeclare(x2, "fanout");
-            Model.ExchangeBind(x1, x2, "");
-            Model.QueueBind(q, x1, "");
-            Model.ExchangeUnbind(x1, x2, "", null);
-
-            try
-            {
-                CloseAndWaitForRecovery();
-                Assert.IsTrue(Model.IsOpen);
-                Model.BasicPublish(x2, "", null, encoding.GetBytes("msg"));
-                AssertMessageCount(q, 0);
-            }
-            finally
-            {
-                WithTemporaryModel(m =>
-                {
-                    m.ExchangeDelete(x2);
-                    m.QueueDelete(q);
-                });
-            }
-        }
-
-        [Test]
-        public void TestThatDeletedExchangesDontReappearOnRecovery()
-        {
-            string x = GenerateExchangeName();
-            Model.ExchangeDeclare(x, "fanout");
-            Model.ExchangeDelete(x);
-
-            try
-            {
-                CloseAndWaitForRecovery();
-                Assert.IsTrue(Model.IsOpen);
-                Model.ExchangeDeclarePassive(x);
-                Assert.Fail("Expected an exception");
-            }
-            catch (OperationInterruptedException e)
-            {
-                // expected
-                AssertShutdownError(e.ShutdownReason, 404);
-            }
-        }
-
-        [Test]
-        public void TestThatDeletedQueueBindingsDontReappearOnRecovery()
-        {
-            string q = Model.QueueDeclare("", false, false, false, null).QueueName;
-            string x1 = "amq.fanout";
-            string x2 = GenerateExchangeName();
-
-            Model.ExchangeDeclare(x2, "fanout");
-            Model.ExchangeBind(x1, x2, "");
-            Model.QueueBind(q, x1, "");
-            Model.QueueUnbind(q, x1, "", null);
-
-            try
-            {
-                CloseAndWaitForRecovery();
-                Assert.IsTrue(Model.IsOpen);
-                Model.BasicPublish(x2, "", null, encoding.GetBytes("msg"));
-                AssertMessageCount(q, 0);
-            }
-            finally
-            {
-                WithTemporaryModel(m =>
-                {
-                    m.ExchangeDelete(x2);
-                    m.QueueDelete(q);
-                });
-            }
-        }
-
-        [Test]
-        public void TestThatDeletedQueuesDontReappearOnRecovery()
-        {
-            string q = "dotnet-client.recovery.q1";
-            Model.QueueDeclare(q, false, false, false, null);
-            Model.QueueDelete(q);
-
-            try
-            {
-                CloseAndWaitForRecovery();
-                Assert.IsTrue(Model.IsOpen);
-                Model.QueueDeclarePassive(q);
-                Assert.Fail("Expected an exception");
-            }
-            catch (OperationInterruptedException e)
-            {
-                // expected
-                AssertShutdownError(e.ShutdownReason, 404);
-            }
-        }
-
-        [Test]
-        public void TestUnblockedListenersRecovery()
-        {
-            var latch = new AutoResetEvent(false);
-            Conn.ConnectionUnblocked += (source, ea) => latch.Set();
-            CloseAndWaitForRecovery();
-            CloseAndWaitForRecovery();
-
-            Block();
-            Unblock();
-            Wait(latch);
         }
     }
 }
