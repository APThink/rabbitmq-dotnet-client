--- conflicted
+++ resolved
@@ -111,16 +111,10 @@
             rabbind.BrokerProtocol = this.Protocol;
             rabbind.OneWayOnly = this.OneWayOnly;
             rabbind.TransactionFlow = this.TransactionFlowEnabled;
-<<<<<<< HEAD
             rabbind.Transport.Password = this.Password;
             rabbind.Transport.Username = this.Username;
             rabbind.Transport.VirtualHost = this.VirtualHost;
-=======
-            rabbind.Transport.ConnectionFactory.Password = this.Password;
-            rabbind.Transport.ConnectionFactory.UserName = this.Username;
-            rabbind.Transport.ConnectionFactory.VirtualHost = this.VirtualHost;
             rabbind.Transport.MaxReceivedMessageSize = this.MaxMessageSize;
->>>>>>> 00a6aaba
         }
 
         /// <summary>
