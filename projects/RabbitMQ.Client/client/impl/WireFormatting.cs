--- conflicted
+++ resolved
@@ -95,11 +95,7 @@
 
         public static IList ReadArray(ReadOnlyMemory<byte> memory, out int bytesRead)
         {
-<<<<<<< HEAD
-            IList array = new List<object>();
-=======
             List<object> array = new List<object>();
->>>>>>> c8f368ad
             long arrayLength = NetworkOrderDeserializer.ReadUInt32(memory.Span);
             bytesRead = 4;
             while (bytesRead - 4 < arrayLength)
@@ -214,11 +210,7 @@
         /// <returns>A <seealso cref="System.Collections.Generic.Dictionary{TKey,TValue}"/>.</returns>
         public static Dictionary<string, object> ReadTable(ReadOnlyMemory<byte> memory, out int bytesRead)
         {
-<<<<<<< HEAD
-            IDictionary<string, object> table = new Dictionary<string, object>();
-=======
             Dictionary<string, object> table = new Dictionary<string, object>();
->>>>>>> c8f368ad
             long tableLength = NetworkOrderDeserializer.ReadUInt32(memory.Span);
             bytesRead = 4;
             while ((bytesRead - 4) < tableLength)
