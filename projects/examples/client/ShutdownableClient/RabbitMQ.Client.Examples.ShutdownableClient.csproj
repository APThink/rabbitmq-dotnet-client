--- conflicted
+++ resolved
@@ -1,70 +1,65 @@
-<<<<<<< HEAD
-<?xml version="1.0" encoding="utf-8"?>
-<Project ToolsVersion="4.0" DefaultTargets="Build" xmlns="http://schemas.microsoft.com/developer/msbuild/2003">
-=======
-﻿<?xml version="1.0" encoding="utf-8"?>
-<Project ToolsVersion="12.0" DefaultTargets="Build" xmlns="http://schemas.microsoft.com/developer/msbuild/2003">
->>>>>>> 512a4178
-  <!-- Warning! This file contains important customizations. Using Visual Studio to edit project's properties might break things. -->
-  <!-- Props file -->
-  <Import Project="$(MSBuildProjectDirectory)\..\..\..\..\Local.props" />
-  <!-- Visual Studio generated -->
-  <PropertyGroup>
-    <Configuration Condition=" '$(Configuration)' == '' ">Debug</Configuration>
-    <Platform Condition=" '$(Platform)' == '' ">AnyCPU</Platform>
-    <ProductVersion>9.0.21022</ProductVersion>
-    <SchemaVersion>2.0</SchemaVersion>
-    <ProjectGuid>{44D14FF0-1015-4AAA-ABCA-BF611879816C}</ProjectGuid>
-    <OutputType>Exe</OutputType>
-    <AppDesignerFolder>properties</AppDesignerFolder>
-    <RootNamespace>RabbitMQ.Client.Examples</RootNamespace>
-    <AssemblyName>ShutdownableClient</AssemblyName>
-    <TargetFrameworkVersion>$(PropTargetFramework)</TargetFrameworkVersion>
-    <FileAlignment>512</FileAlignment>
-    <FileUpgradeFlags>
-    </FileUpgradeFlags>
-    <UpgradeBackupLocation>
-    </UpgradeBackupLocation>
-    <OldToolsVersion>3.5</OldToolsVersion>
-  </PropertyGroup>
-  <PropertyGroup Condition=" '$(Configuration)|$(Platform)' == 'Debug|AnyCPU' ">
-    <DebugSymbols>true</DebugSymbols>
-    <DebugType>full</DebugType>
-    <Optimize>false</Optimize>
-    <OutputPath>build\bin\</OutputPath>
-    <DefineConstants>DEBUG;TRACE</DefineConstants>
-    <ErrorReport>prompt</ErrorReport>
-    <WarningLevel>4</WarningLevel>
-  </PropertyGroup>
-  <PropertyGroup Condition=" '$(Configuration)|$(Platform)' == 'Release|AnyCPU' ">
-    <DebugType>pdbonly</DebugType>
-    <Optimize>true</Optimize>
-    <OutputPath>build\bin\</OutputPath>
-    <DefineConstants>TRACE</DefineConstants>
-    <ErrorReport>prompt</ErrorReport>
-    <WarningLevel>4</WarningLevel>
-  </PropertyGroup>
-  <ItemGroup>
-    <Reference Include="System" />
-    <Reference Include="System.Data" />
-    <Reference Include="System.Xml" />
-  </ItemGroup>
-  <ItemGroup>
-    <Compile Include="properties\AssemblyInfo.cs" />
-  </ItemGroup>
-  <ItemGroup>
-    <ProjectReference Include="..\..\..\client\RabbitMQ.Client\RabbitMQ.Client.csproj">
-      <Project>{71713FDD-D5EC-40B2-A924-76F80AD57E12}</Project>
-      <Name>RabbitMQ.Client</Name>
-    </ProjectReference>
-  </ItemGroup>
-  <ItemGroup>
-    <Compile Include="src\examples\ShutdownableClient.cs" />
-  </ItemGroup>
-  <!-- Mono compatibility workarounds -->
-  <PropertyGroup Condition=" '$(PropUsingMono)' == 'true'">
-    <_DisabledWarnings>$(NoWarn)</_DisabledWarnings>
-  </PropertyGroup>
-  <!-- Microsoft CSharp targets -->
-  <Import Project="$(MSBuildBinPath)\Microsoft.CSharp.targets" />
+<?xml version="1.0" encoding="utf-8"?>
+<Project ToolsVersion="4.0" DefaultTargets="Build" xmlns="http://schemas.microsoft.com/developer/msbuild/2003">
+  <!-- Warning! This file contains important customizations. Using Visual Studio to edit project's properties might break things. -->
+  <!-- Props file -->
+  <Import Project="$(MSBuildProjectDirectory)\..\..\..\..\Local.props" />
+  <!-- Visual Studio generated -->
+  <PropertyGroup>
+    <Configuration Condition=" '$(Configuration)' == '' ">Debug</Configuration>
+    <Platform Condition=" '$(Platform)' == '' ">AnyCPU</Platform>
+    <ProductVersion>9.0.21022</ProductVersion>
+    <SchemaVersion>2.0</SchemaVersion>
+    <ProjectGuid>{44D14FF0-1015-4AAA-ABCA-BF611879816C}</ProjectGuid>
+    <OutputType>Exe</OutputType>
+    <AppDesignerFolder>properties</AppDesignerFolder>
+    <RootNamespace>RabbitMQ.Client.Examples</RootNamespace>
+    <AssemblyName>ShutdownableClient</AssemblyName>
+    <TargetFrameworkVersion>$(PropTargetFramework)</TargetFrameworkVersion>
+    <FileAlignment>512</FileAlignment>
+    <FileUpgradeFlags>
+    </FileUpgradeFlags>
+    <UpgradeBackupLocation>
+    </UpgradeBackupLocation>
+    <OldToolsVersion>3.5</OldToolsVersion>
+  </PropertyGroup>
+  <PropertyGroup Condition=" '$(Configuration)|$(Platform)' == 'Debug|AnyCPU' ">
+    <DebugSymbols>true</DebugSymbols>
+    <DebugType>full</DebugType>
+    <Optimize>false</Optimize>
+    <OutputPath>build\bin\</OutputPath>
+    <DefineConstants>DEBUG;TRACE</DefineConstants>
+    <ErrorReport>prompt</ErrorReport>
+    <WarningLevel>4</WarningLevel>
+  </PropertyGroup>
+  <PropertyGroup Condition=" '$(Configuration)|$(Platform)' == 'Release|AnyCPU' ">
+    <DebugType>pdbonly</DebugType>
+    <Optimize>true</Optimize>
+    <OutputPath>build\bin\</OutputPath>
+    <DefineConstants>TRACE</DefineConstants>
+    <ErrorReport>prompt</ErrorReport>
+    <WarningLevel>4</WarningLevel>
+  </PropertyGroup>
+  <ItemGroup>
+    <Reference Include="System" />
+    <Reference Include="System.Data" />
+    <Reference Include="System.Xml" />
+  </ItemGroup>
+  <ItemGroup>
+    <Compile Include="properties\AssemblyInfo.cs" />
+  </ItemGroup>
+  <ItemGroup>
+    <ProjectReference Include="..\..\..\client\RabbitMQ.Client\RabbitMQ.Client.csproj">
+      <Project>{71713FDD-D5EC-40B2-A924-76F80AD57E12}</Project>
+      <Name>RabbitMQ.Client</Name>
+    </ProjectReference>
+  </ItemGroup>
+  <ItemGroup>
+    <Compile Include="src\examples\ShutdownableClient.cs" />
+  </ItemGroup>
+  <!-- Mono compatibility workarounds -->
+  <PropertyGroup Condition=" '$(PropUsingMono)' == 'true'">
+    <_DisabledWarnings>$(NoWarn)</_DisabledWarnings>
+  </PropertyGroup>
+  <!-- Microsoft CSharp targets -->
+  <Import Project="$(MSBuildBinPath)\Microsoft.CSharp.targets" />
 </Project>